--- conflicted
+++ resolved
@@ -183,7 +183,6 @@
 
     // Get raw adc value
     adc_get_raw( gp_cfg_table[th].adc_ch, &adc_raw );
-<<<<<<< HEAD
 
     // Calculate ADC ratio
     const float32_t adc_ratio = ((float32_t)((float32_t) adc_get_raw_max() / (float32_t) ( adc_raw + 1U )));
@@ -192,46 +191,12 @@
     if ( eTH_HW_LOW_SIDE == gp_cfg_table[th].hw.conn )
     {
         th_res = (float32_t) ( gp_cfg_table[th].hw.pull_up / ( adc_ratio - 1.0f ));
-=======
-    
-    // Get adc maximum value
-    const uint16_t adc_max = adc_get_raw_max();
-    
-    // Thermistor on low side
-    if ( eTH_HW_LOW_SIDE == gp_cfg_table[th].hw.conn )
-    {
-        // Thermistor on low side with pull-up
-        //th_res = (float32_t) (( gp_cfg_table[th].hw.pull_up * vth ) / ( vcc - vth ));
-
-        if ( adc_raw > 0U )
-        {
-            th_res = (float32_t) ( gp_cfg_table[th].hw.pull_up / (((float32_t)((float32_t) adc_max / (float32_t) adc_raw )) - 1.0f ));
-        }
-        else
-        {
-            th_res = 1e-3f;     // TODO: Check that logic!!
-        }
->>>>>>> e293b920
     }
 
     // Thermistor on high side
     else
     {
-<<<<<<< HEAD
         th_res = (float32_t) ( gp_cfg_table[th].hw.pull_down * ( adc_ratio - 1.0f ));
-=======
-        // Thermistor on high side with pull-down
-        //th_res = (float32_t) ((( vcc - vth ) * gp_cfg_table[th].hw.pull_down ) / vth );
-
-        if ( adc_raw > 0U )
-        {
-            th_res = (float32_t) ( gp_cfg_table[th].hw.pull_down * (((float32_t)((float32_t) adc_max / (float32_t) adc_raw )) - 1.0f ));
-        }
-        else
-        {
-            th_res = 100e6f;        // TODO: Check that logic!!!
-        }
->>>>>>> e293b920
     } 
     
     return th_res;     
